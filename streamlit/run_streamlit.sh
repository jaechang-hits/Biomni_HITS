#!/bin/bash

# Change to the project directory
# cd /workdir_efs/jhjeon/Biomni

# # Create workspace directory if it doesn't exist
# mkdir -p streamlit_workspace

# Run Streamlit app
<<<<<<< HEAD
streamlit run streamlit_app.py \
    --server.port 8502 \
=======
streamlit run streamlit/streamlit_app.py \
    --server.port 8501 \
>>>>>>> 9b4a6427
    --server.address 0.0.0.0 \
    --server.headless true \
    --browser.gatherUsageStats false<|MERGE_RESOLUTION|>--- conflicted
+++ resolved
@@ -7,13 +7,9 @@
 # mkdir -p streamlit_workspace
 
 # Run Streamlit app
-<<<<<<< HEAD
-streamlit run streamlit_app.py \
-    --server.port 8502 \
-=======
-streamlit run streamlit/streamlit_app.py \
+
+streamlit run main_app.py \
     --server.port 8501 \
->>>>>>> 9b4a6427
     --server.address 0.0.0.0 \
     --server.headless true \
     --browser.gatherUsageStats false