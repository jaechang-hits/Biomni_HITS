--- conflicted
+++ resolved
@@ -894,7 +894,6 @@
     return "\n".join(lines)
 
 
-<<<<<<< HEAD
 def read_module2api(allowed_fields=None):
     if allowed_fields is not None:
         fields = allowed_fields
@@ -904,6 +903,7 @@
             "biochemistry",
             "bioengineering",
             "biophysics",
+            "glycoengineering",
             "cancer_biology",
             "cell_biology",
             "molecular_biology",
@@ -921,30 +921,6 @@
             # "proteomics",  # added by jaechang
             # "facs_fcm",  # added by jaechang
         ]
-=======
-def read_module2api():
-    fields = [
-        "literature",
-        "biochemistry",
-        "bioengineering",
-        "biophysics",
-        "glycoengineering",
-        "cancer_biology",
-        "cell_biology",
-        "molecular_biology",
-        "genetics",
-        "genomics",
-        "immunology",
-        "microbiology",
-        "pathology",
-        "pharmacology",
-        "physiology",
-        "synthetic_biology",
-        "systems_biology",
-        "support_tools",
-        "database",
-    ]
->>>>>>> 54c08015
 
     module2api = {}
     for field in fields:
