--- conflicted
+++ resolved
@@ -1,9 +1,6 @@
 import os
-<<<<<<< HEAD
 import requests
-=======
 from pathlib import Path
->>>>>>> 54c08015
 
 import esm
 import gget
@@ -12,14 +9,10 @@
 import pandas as pd
 import requests
 import scanpy as sc
-<<<<<<< HEAD
-import matplotlib.pyplot as plt
-=======
 import torch
 from pybiomart import Dataset
 from tqdm import tqdm
-
->>>>>>> 54c08015
+import matplotlib.pyplot as plt
 from biomni.llm import get_llm
 
 
@@ -55,11 +48,17 @@
 
     steps.append(f"Loading reference annotated dataset from: {path_to_annotated_h5ad}")
     ref_adata = sc.read_h5ad(path_to_annotated_h5ad)
-    steps.append(f"Reference annotated dataset loaded: {ref_adata.n_obs} cells, {ref_adata.n_vars} genes")
-
-    steps.append(f"Loading not annotated query dataset from: {path_to_not_annotated_h5ad}")
+    steps.append(
+        f"Reference annotated dataset loaded: {ref_adata.n_obs} cells, {ref_adata.n_vars} genes"
+    )
+
+    steps.append(
+        f"Loading not annotated query dataset from: {path_to_not_annotated_h5ad}"
+    )
     query_adata = sc.read_h5ad(path_to_not_annotated_h5ad)
-    steps.append(f"query dataset loaded: {query_adata.n_obs} cells, {query_adata.n_vars} genes")
+    steps.append(
+        f"query dataset loaded: {query_adata.n_obs} cells, {query_adata.n_vars} genes"
+    )
 
     # this is required for scvi/scanvi based classifier
     ref_adata.layers["counts"] = ref_adata.X.copy()
@@ -108,7 +107,9 @@
         save_path=f"{output_folder}/popv_output",
     )
 
-    steps.append(f"Annotation completed. Results saved to: {output_folder}/popv_output/predictions.csv")
+    steps.append(
+        f"Annotation completed. Results saved to: {output_folder}/popv_output/predictions.csv"
+    )
 
     return "\n".join(steps)
 
@@ -214,18 +215,27 @@
     homolog_attribute = homolog_mapping[target_species]
 
     try:
-        source_dataset = Dataset(name=source_dataset_name, host="http://www.ensembl.org")
+        source_dataset = Dataset(
+            name=source_dataset_name, host="http://www.ensembl.org"
+        )
 
         mapping = source_dataset.query(
-            attributes=["ensembl_gene_id", homolog_attribute], filters={"link_ensembl_gene_id": gene_list}
+            attributes=["ensembl_gene_id", homolog_attribute],
+            filters={"link_ensembl_gene_id": gene_list},
         )
 
         if mapping.empty:
-            all_mapping = source_dataset.query(attributes=["ensembl_gene_id", homolog_attribute])
+            all_mapping = source_dataset.query(
+                attributes=["ensembl_gene_id", homolog_attribute]
+            )
             mapping = all_mapping[all_mapping["ensembl_gene_id"].isin(gene_list)]
 
-        mapping_filtered = mapping[mapping.iloc[:, 1].notna() & (mapping.iloc[:, 1] != "")]
-        gene_mapping = dict(zip(mapping_filtered.iloc[:, 0], mapping_filtered.iloc[:, 1], strict=False))
+        mapping_filtered = mapping[
+            mapping.iloc[:, 1].notna() & (mapping.iloc[:, 1] != "")
+        ]
+        gene_mapping = dict(
+            zip(mapping_filtered.iloc[:, 0], mapping_filtered.iloc[:, 1], strict=False)
+        )
 
         converted_genes = []
         for gene in gene_list:
@@ -234,9 +244,16 @@
             else:
                 converted_genes.append(np.nan)
 
-        assert len(converted_genes) == original_length, "Input and output gene list shapes must be the same"
-
-        conversion_df = pd.DataFrame({f"{source_species}_genes": gene_list, f"{target_species}_genes": converted_genes})
+        assert (
+            len(converted_genes) == original_length
+        ), "Input and output gene list shapes must be the same"
+
+        conversion_df = pd.DataFrame(
+            {
+                f"{source_species}_genes": gene_list,
+                f"{target_species}_genes": converted_genes,
+            }
+        )
         filename = f"{source_species}_to_{target_species}_gene_conversion.csv"
         conversion_df.to_csv(filename, index=False)
         steps.append(f"Gene conversion results saved to: {filename}")
@@ -244,16 +261,30 @@
         return "\n".join(steps)
 
     except Exception as e:
-        steps.append(f"Error during gene conversion from {source_species} to {target_species}: {e}")
+        steps.append(
+            f"Error during gene conversion from {source_species} to {target_species}: {e}"
+        )
         try:
-            source_dataset = Dataset(name=source_dataset_name, host="http://www.ensembl.org")
-
-            all_mapping = source_dataset.query(attributes=["ensembl_gene_id", homolog_attribute])
+            source_dataset = Dataset(
+                name=source_dataset_name, host="http://www.ensembl.org"
+            )
+
+            all_mapping = source_dataset.query(
+                attributes=["ensembl_gene_id", homolog_attribute]
+            )
 
             mapping = all_mapping[all_mapping["ensembl_gene_id"].isin(gene_list)]
 
-            mapping_filtered = mapping[mapping.iloc[:, 1].notna() & (mapping.iloc[:, 1] != "")]
-            gene_mapping = dict(zip(mapping_filtered.iloc[:, 0], mapping_filtered.iloc[:, 1], strict=False))
+            mapping_filtered = mapping[
+                mapping.iloc[:, 1].notna() & (mapping.iloc[:, 1] != "")
+            ]
+            gene_mapping = dict(
+                zip(
+                    mapping_filtered.iloc[:, 0],
+                    mapping_filtered.iloc[:, 1],
+                    strict=False,
+                )
+            )
 
             converted_genes = []
             for gene in gene_list:
@@ -262,10 +293,15 @@
                 else:
                     converted_genes.append(np.nan)
 
-            assert len(converted_genes) == original_length, "Input and output gene list shapes must be the same"
+            assert (
+                len(converted_genes) == original_length
+            ), "Input and output gene list shapes must be the same"
 
             conversion_df = pd.DataFrame(
-                {f"{source_species}_genes": gene_list, f"{target_species}_genes": converted_genes}
+                {
+                    f"{source_species}_genes": gene_list,
+                    f"{target_species}_genes": converted_genes,
+                }
             )
             filename = f"{source_species}_to_{target_species}_gene_conversion.csv"
             conversion_df.to_csv(filename, index=False)
@@ -277,10 +313,15 @@
             steps.append(f"Alternative approach also failed: {e2}")
             converted_genes = [np.nan] * original_length
 
-            assert len(converted_genes) == original_length, "Input and output gene list shapes must be the same"
+            assert (
+                len(converted_genes) == original_length
+            ), "Input and output gene list shapes must be the same"
 
             conversion_df = pd.DataFrame(
-                {f"{source_species}_genes": gene_list, f"{target_species}_genes": converted_genes}
+                {
+                    f"{source_species}_genes": gene_list,
+                    f"{target_species}_genes": converted_genes,
+                }
             )
             filename = f"{source_species}_to_{target_species}_gene_conversion.csv"
             conversion_df.to_csv(filename, index=False)
@@ -362,11 +403,15 @@
     for ensembl_id in tqdm(ensembl_gene_ids, desc="Fetching sequences"):
         isoform_sequences = _fetch_isoform_sequences(ensembl_id)
         # Filter sequences by length to avoid memory issues
-        filtered_sequences = [seq for seq in isoform_sequences if len(seq) <= max_sequence_length]
+        filtered_sequences = [
+            seq for seq in isoform_sequences if len(seq) <= max_sequence_length
+        ]
         if filtered_sequences:
             ensembl_gene_isoforms_map[ensembl_id] = filtered_sequences
         else:
-            steps.append(f"  No sequences under {max_sequence_length} residues found for gene {ensembl_id}")
+            steps.append(
+                f"  No sequences under {max_sequence_length} residues found for gene {ensembl_id}"
+            )
 
     # Prepare all data for processing
     all_data: list[tuple[str, str]] = []
@@ -381,7 +426,9 @@
     gene_avg_embedding: dict[str, np.ndarray] = {}
 
     # Process in small batches to avoid memory issues
-    for i in tqdm(range(0, len(all_data), batch_size), desc="Processing ESM embeddings"):
+    for i in tqdm(
+        range(0, len(all_data), batch_size), desc="Processing ESM embeddings"
+    ):
         batch_data = all_data[i : i + batch_size]
 
         try:
@@ -391,7 +438,9 @@
 
             steps.append(f"  Running ESM model on batch {i // batch_size + 1}...")
             with torch.no_grad():
-                results = model(batch_tokens, repr_layers=[layer], return_contacts=False)
+                results = model(
+                    batch_tokens, repr_layers=[layer], return_contacts=False
+                )
             token_representations: torch.Tensor = results["representations"][layer]
 
             # Process each sequence in the batch
@@ -400,7 +449,9 @@
                 gene_name = batch_labels[j].split("_isoform_")[0]
 
                 # Get sequence embedding (excluding BOS/EOS tokens)
-                sequence_embedding = token_representations[j, 1 : tokens_len - 1].mean(0).detach().cpu()
+                sequence_embedding = (
+                    token_representations[j, 1 : tokens_len - 1].mean(0).detach().cpu()
+                )
 
                 # Store embedding for this gene
                 if gene_name not in gene_embeddings:
@@ -409,23 +460,40 @@
 
         except RuntimeError as e:
             if "out of memory" in str(e).lower():
-                steps.append(f"  Memory error on batch {i // batch_size + 1}, reducing batch size...")
+                steps.append(
+                    f"  Memory error on batch {i // batch_size + 1}, reducing batch size..."
+                )
                 # Clear cache and try with smaller batch
                 torch.cuda.empty_cache() if torch.cuda.is_available() else None
                 # Process this batch one by one
                 for single_item in batch_data:
                     try:
-                        single_batch_labels, single_batch_strs, single_batch_tokens = batch_converter([single_item])
+                        single_batch_labels, single_batch_strs, single_batch_tokens = (
+                            batch_converter([single_item])
+                        )
                         single_batch_tokens = single_batch_tokens.to(device)
-                        single_batch_lens: torch.Tensor = (single_batch_tokens != alphabet.padding_idx).sum(1)
+                        single_batch_lens: torch.Tensor = (
+                            single_batch_tokens != alphabet.padding_idx
+                        ).sum(1)
 
                         with torch.no_grad():
-                            single_results = model(single_batch_tokens, repr_layers=[layer], return_contacts=False)
-                        single_token_representations: torch.Tensor = single_results["representations"][layer]
+                            single_results = model(
+                                single_batch_tokens,
+                                repr_layers=[layer],
+                                return_contacts=False,
+                            )
+                        single_token_representations: torch.Tensor = single_results[
+                            "representations"
+                        ][layer]
 
                         gene_name = single_item[0].split("_isoform_")[0]
                         sequence_embedding = (
-                            single_token_representations[0, 1 : single_batch_lens[0] - 1].mean(0).detach().cpu()
+                            single_token_representations[
+                                0, 1 : single_batch_lens[0] - 1
+                            ]
+                            .mean(0)
+                            .detach()
+                            .cpu()
                         )
 
                         if gene_name not in gene_embeddings:
@@ -433,9 +501,13 @@
                         gene_embeddings[gene_name].append(sequence_embedding)
 
                     except Exception as single_e:
-                        steps.append(f"    Failed to process {single_item[0]}: {str(single_e)}")
+                        steps.append(
+                            f"    Failed to process {single_item[0]}: {str(single_e)}"
+                        )
             else:
-                steps.append(f"  Error processing batch {i // batch_size + 1}: {str(e)}")
+                steps.append(
+                    f"  Error processing batch {i // batch_size + 1}: {str(e)}"
+                )
 
     # Compute final averages for each gene
     steps.append("Computing final gene embeddings...")
@@ -445,7 +517,9 @@
             stacked_embeddings = torch.stack(embeddings, dim=0)
             avg_embedding = stacked_embeddings.mean(dim=0).numpy()
             gene_avg_embedding[gene] = avg_embedding
-            steps.append(f"  Gene {gene}: averaged {len(embeddings)} isoform embeddings")
+            steps.append(
+                f"  Gene {gene}: averaged {len(embeddings)} isoform embeddings"
+            )
         else:
             steps.append(f"  Gene {gene}: no valid embeddings found")
 
@@ -459,7 +533,10 @@
     save_dir = Path(save_path).parent
     save_dir.mkdir(parents=True, exist_ok=True)
 
-    torch_embeddings = {gene_id: torch.from_numpy(embedding) for gene_id, embedding in gene_avg_embedding.items()}
+    torch_embeddings = {
+        gene_id: torch.from_numpy(embedding)
+        for gene_id, embedding in gene_avg_embedding.items()
+    }
 
     torch.save(torch_embeddings, save_path)
     steps.append(f"Embeddings saved to: {os.path.abspath(save_path)}")
