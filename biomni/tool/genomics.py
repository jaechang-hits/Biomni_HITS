--- conflicted
+++ resolved
@@ -10,182 +10,6 @@
 from biomni.llm import get_llm
 
 
-<<<<<<< HEAD
-def interspecies_gene_conversion(
-    gene_list: list[str],
-    source_species: str,
-    target_species: str,
-) -> str:
-    """Convert ENSEMBL gene IDs between different species using BioMart homology mapping.
-
-    This function converts a list of ENSEMBL gene IDs from one species to their
-    homologous counterparts in another species using the Ensembl BioMart database.
-    The conversion is based on one-to-one ortholog mappings between species.
-
-    Parameters
-    ----------
-    gene_list : list[str]
-        List of ENSEMBL gene IDs to convert (e.g., ['ENSG00000007372', 'ENSG00000181449'])
-    source_species : str
-        Source species name. Supported species: human, mouse, rat, zebrafish, fly,
-        drosophila, worm, yeast, chicken, pig, cow, dog, macaque
-    target_species : str
-        Target species name. Same supported species as source_species.
-
-    Returns
-    -------
-    str
-        Multi-line string containing the steps performed and file paths where
-        results were saved. Returns empty string if source and target species are the same.
-
-    Raises
-    ------
-    ValueError
-        If source_species or target_species is not in the supported species list.
-
-    Notes
-    -----
-    - The function saves conversion results to a CSV file named
-      '{source_species}_to_{target_species}_gene_conversion.csv'
-    - Genes that cannot be converted will have NaN values in the output
-    - The function includes fallback mechanisms for robust data retrieval
-    - Species synonyms are supported (e.g., 'drosophila' maps to 'fly')
-
-    Examples
-    --------
-    >>> gene_ids = ["ENSG00000007372", "ENSG00000181449"]
-    >>> result = interspecies_gene_conversion(gene_ids, "human", "mouse")
-    >>> print(result)
-    Gene conversion results saved to: human_to_mouse_gene_conversion.csv
-    """
-
-    steps = []
-
-    species_mapping = {
-        "human": "hsapiens_gene_ensembl",
-        "mouse": "mmusculus_gene_ensembl",
-        "rat": "rnorvegicus_gene_ensembl",
-        "zebrafish": "drerio_gene_ensembl",
-        "fly": "dmelanogaster_gene_ensembl",
-        "drosophila": "dmelanogaster_gene_ensembl",
-        "worm": "celegans_gene_ensembl",
-        "yeast": "scerevisiae_gene_ensembl",
-        "chicken": "ggallus_gene_ensembl",
-        "pig": "sscrofa_gene_ensembl",
-        "cow": "btaurus_gene_ensembl",
-        "dog": "cfamiliaris_gene_ensembl",
-        "macaque": "mmulatta_gene_ensembl",
-    }
-
-    homolog_mapping = {
-        "human": "hsapiens_homolog_ensembl_gene",
-        "mouse": "mmusculus_homolog_ensembl_gene",
-        "rat": "rnorvegicus_homolog_ensembl_gene",
-        "zebrafish": "drerio_homolog_ensembl_gene",
-        "fly": "dmelanogaster_homolog_ensembl_gene",
-        "drosophila": "dmelanogaster_homolog_ensembl_gene",
-        "worm": "celegans_homolog_ensembl_gene",
-        "yeast": "scerevisiae_homolog_ensembl_gene",
-        "chicken": "ggallus_homolog_ensembl_gene",
-        "pig": "sscrofa_homolog_ensembl_gene",
-        "cow": "btaurus_homolog_ensembl_gene",
-        "dog": "cfamiliaris_homolog_ensembl_gene",
-        "macaque": "mmulatta_homolog_ensembl_gene",
-    }
-
-    if source_species not in species_mapping:
-        raise ValueError(
-            f"Source species '{source_species}' not supported. Available species: {list(species_mapping.keys())}"
-        )
-
-    if target_species not in homolog_mapping:
-        raise ValueError(
-            f"Target species '{target_species}' not supported. Available species: {list(homolog_mapping.keys())}"
-        )
-
-    original_length = len(gene_list)
-
-    if source_species == target_species:
-        return "\n".join(steps)
-
-    source_dataset_name = species_mapping[source_species]
-    homolog_attribute = homolog_mapping[target_species]
-
-    try:
-        source_dataset = Dataset(name=source_dataset_name, host="http://www.ensembl.org")
-
-        mapping = source_dataset.query(
-            attributes=["ensembl_gene_id", homolog_attribute], filters={"link_ensembl_gene_id": gene_list}
-        )
-
-        if mapping.empty:
-            all_mapping = source_dataset.query(attributes=["ensembl_gene_id", homolog_attribute])
-            mapping = all_mapping[all_mapping["ensembl_gene_id"].isin(gene_list)]
-
-        mapping_filtered = mapping[mapping.iloc[:, 1].notna() & (mapping.iloc[:, 1] != "")]
-        gene_mapping = dict(zip(mapping_filtered.iloc[:, 0], mapping_filtered.iloc[:, 1], strict=False))
-
-        converted_genes = []
-        for gene in gene_list:
-            if gene in gene_mapping:
-                converted_genes.append(gene_mapping[gene])
-            else:
-                converted_genes.append(np.nan)
-
-        assert len(converted_genes) == original_length, "Input and output gene list shapes must be the same"
-
-        conversion_df = pd.DataFrame({f"{source_species}_genes": gene_list, f"{target_species}_genes": converted_genes})
-        filename = f"{source_species}_to_{target_species}_gene_conversion.csv"
-        conversion_df.to_csv(filename, index=False)
-        steps.append(f"Gene conversion results saved to: {filename}")
-
-        return "\n".join(steps)
-
-    except Exception as e:
-        steps.append(f"Error during gene conversion from {source_species} to {target_species}: {e}")
-        try:
-            source_dataset = Dataset(name=source_dataset_name, host="http://www.ensembl.org")
-
-            all_mapping = source_dataset.query(attributes=["ensembl_gene_id", homolog_attribute])
-
-            mapping = all_mapping[all_mapping["ensembl_gene_id"].isin(gene_list)]
-
-            mapping_filtered = mapping[mapping.iloc[:, 1].notna() & (mapping.iloc[:, 1] != "")]
-            gene_mapping = dict(zip(mapping_filtered.iloc[:, 0], mapping_filtered.iloc[:, 1], strict=False))
-
-            converted_genes = []
-            for gene in gene_list:
-                if gene in gene_mapping:
-                    converted_genes.append(gene_mapping[gene])
-                else:
-                    converted_genes.append(np.nan)
-
-            assert len(converted_genes) == original_length, "Input and output gene list shapes must be the same"
-
-            conversion_df = pd.DataFrame(
-                {f"{source_species}_genes": gene_list, f"{target_species}_genes": converted_genes}
-            )
-            filename = f"{source_species}_to_{target_species}_gene_conversion.csv"
-            conversion_df.to_csv(filename, index=False)
-            steps.append(f"Gene conversion results saved to: {filename}")
-
-            return "\n".join(steps)
-
-        except Exception as e2:
-            steps.append(f"Alternative approach also failed: {e2}")
-            converted_genes = [np.nan] * original_length
-
-            assert len(converted_genes) == original_length, "Input and output gene list shapes must be the same"
-
-            conversion_df = pd.DataFrame(
-                {f"{source_species}_genes": gene_list, f"{target_species}_genes": converted_genes}
-            )
-            filename = f"{source_species}_to_{target_species}_gene_conversion.csv"
-            conversion_df.to_csv(filename, index=False)
-            steps.append(f"Gene conversion results (failed) saved to: {filename}")
-
-            return "\n".join(steps)
-=======
 def unsupervised_celltype_transfer_between_scRNA_datasets(
     path_to_annotated_h5ad: str,
     path_to_not_annotated_h5ad: str,
@@ -274,7 +98,182 @@
     steps.append(f"Annotation completed. Results saved to: {output_folder}/popv_output/predictions.csv")
 
     return "\n".join(steps)
->>>>>>> 123a7b96
+
+
+def interspecies_gene_conversion(
+    gene_list: list[str],
+    source_species: str,
+    target_species: str,
+) -> str:
+    """Convert ENSEMBL gene IDs between different species using BioMart homology mapping.
+
+    This function converts a list of ENSEMBL gene IDs from one species to their
+    homologous counterparts in another species using the Ensembl BioMart database.
+    The conversion is based on one-to-one ortholog mappings between species.
+
+    Parameters
+    ----------
+    gene_list : list[str]
+        List of ENSEMBL gene IDs to convert (e.g., ['ENSG00000007372', 'ENSG00000181449'])
+    source_species : str
+        Source species name. Supported species: human, mouse, rat, zebrafish, fly,
+        drosophila, worm, yeast, chicken, pig, cow, dog, macaque
+    target_species : str
+        Target species name. Same supported species as source_species.
+
+    Returns
+    -------
+    str
+        Multi-line string containing the steps performed and file paths where
+        results were saved. Returns empty string if source and target species are the same.
+
+    Raises
+    ------
+    ValueError
+        If source_species or target_species is not in the supported species list.
+
+    Notes
+    -----
+    - The function saves conversion results to a CSV file named
+      '{source_species}_to_{target_species}_gene_conversion.csv'
+    - Genes that cannot be converted will have NaN values in the output
+    - The function includes fallback mechanisms for robust data retrieval
+    - Species synonyms are supported (e.g., 'drosophila' maps to 'fly')
+
+    Examples
+    --------
+    >>> gene_ids = ["ENSG00000007372", "ENSG00000181449"]
+    >>> result = interspecies_gene_conversion(gene_ids, "human", "mouse")
+    >>> print(result)
+    Gene conversion results saved to: human_to_mouse_gene_conversion.csv
+    """
+
+    steps = []
+
+    species_mapping = {
+        "human": "hsapiens_gene_ensembl",
+        "mouse": "mmusculus_gene_ensembl",
+        "rat": "rnorvegicus_gene_ensembl",
+        "zebrafish": "drerio_gene_ensembl",
+        "fly": "dmelanogaster_gene_ensembl",
+        "drosophila": "dmelanogaster_gene_ensembl",
+        "worm": "celegans_gene_ensembl",
+        "yeast": "scerevisiae_gene_ensembl",
+        "chicken": "ggallus_gene_ensembl",
+        "pig": "sscrofa_gene_ensembl",
+        "cow": "btaurus_gene_ensembl",
+        "dog": "cfamiliaris_gene_ensembl",
+        "macaque": "mmulatta_gene_ensembl",
+    }
+
+    homolog_mapping = {
+        "human": "hsapiens_homolog_ensembl_gene",
+        "mouse": "mmusculus_homolog_ensembl_gene",
+        "rat": "rnorvegicus_homolog_ensembl_gene",
+        "zebrafish": "drerio_homolog_ensembl_gene",
+        "fly": "dmelanogaster_homolog_ensembl_gene",
+        "drosophila": "dmelanogaster_homolog_ensembl_gene",
+        "worm": "celegans_homolog_ensembl_gene",
+        "yeast": "scerevisiae_homolog_ensembl_gene",
+        "chicken": "ggallus_homolog_ensembl_gene",
+        "pig": "sscrofa_homolog_ensembl_gene",
+        "cow": "btaurus_homolog_ensembl_gene",
+        "dog": "cfamiliaris_homolog_ensembl_gene",
+        "macaque": "mmulatta_homolog_ensembl_gene",
+    }
+
+    if source_species not in species_mapping:
+        raise ValueError(
+            f"Source species '{source_species}' not supported. Available species: {list(species_mapping.keys())}"
+        )
+
+    if target_species not in homolog_mapping:
+        raise ValueError(
+            f"Target species '{target_species}' not supported. Available species: {list(homolog_mapping.keys())}"
+        )
+
+    original_length = len(gene_list)
+
+    if source_species == target_species:
+        return "\n".join(steps)
+
+    source_dataset_name = species_mapping[source_species]
+    homolog_attribute = homolog_mapping[target_species]
+
+    try:
+        source_dataset = Dataset(name=source_dataset_name, host="http://www.ensembl.org")
+
+        mapping = source_dataset.query(
+            attributes=["ensembl_gene_id", homolog_attribute], filters={"link_ensembl_gene_id": gene_list}
+        )
+
+        if mapping.empty:
+            all_mapping = source_dataset.query(attributes=["ensembl_gene_id", homolog_attribute])
+            mapping = all_mapping[all_mapping["ensembl_gene_id"].isin(gene_list)]
+
+        mapping_filtered = mapping[mapping.iloc[:, 1].notna() & (mapping.iloc[:, 1] != "")]
+        gene_mapping = dict(zip(mapping_filtered.iloc[:, 0], mapping_filtered.iloc[:, 1], strict=False))
+
+        converted_genes = []
+        for gene in gene_list:
+            if gene in gene_mapping:
+                converted_genes.append(gene_mapping[gene])
+            else:
+                converted_genes.append(np.nan)
+
+        assert len(converted_genes) == original_length, "Input and output gene list shapes must be the same"
+
+        conversion_df = pd.DataFrame({f"{source_species}_genes": gene_list, f"{target_species}_genes": converted_genes})
+        filename = f"{source_species}_to_{target_species}_gene_conversion.csv"
+        conversion_df.to_csv(filename, index=False)
+        steps.append(f"Gene conversion results saved to: {filename}")
+
+        return "\n".join(steps)
+
+    except Exception as e:
+        steps.append(f"Error during gene conversion from {source_species} to {target_species}: {e}")
+        try:
+            source_dataset = Dataset(name=source_dataset_name, host="http://www.ensembl.org")
+
+            all_mapping = source_dataset.query(attributes=["ensembl_gene_id", homolog_attribute])
+
+            mapping = all_mapping[all_mapping["ensembl_gene_id"].isin(gene_list)]
+
+            mapping_filtered = mapping[mapping.iloc[:, 1].notna() & (mapping.iloc[:, 1] != "")]
+            gene_mapping = dict(zip(mapping_filtered.iloc[:, 0], mapping_filtered.iloc[:, 1], strict=False))
+
+            converted_genes = []
+            for gene in gene_list:
+                if gene in gene_mapping:
+                    converted_genes.append(gene_mapping[gene])
+                else:
+                    converted_genes.append(np.nan)
+
+            assert len(converted_genes) == original_length, "Input and output gene list shapes must be the same"
+
+            conversion_df = pd.DataFrame(
+                {f"{source_species}_genes": gene_list, f"{target_species}_genes": converted_genes}
+            )
+            filename = f"{source_species}_to_{target_species}_gene_conversion.csv"
+            conversion_df.to_csv(filename, index=False)
+            steps.append(f"Gene conversion results saved to: {filename}")
+
+            return "\n".join(steps)
+
+        except Exception as e2:
+            steps.append(f"Alternative approach also failed: {e2}")
+            converted_genes = [np.nan] * original_length
+
+            assert len(converted_genes) == original_length, "Input and output gene list shapes must be the same"
+
+            conversion_df = pd.DataFrame(
+                {f"{source_species}_genes": gene_list, f"{target_species}_genes": converted_genes}
+            )
+            filename = f"{source_species}_to_{target_species}_gene_conversion.csv"
+            conversion_df.to_csv(filename, index=False)
+            steps.append(f"Gene conversion results (failed) saved to: {filename}")
+
+            return "\n".join(steps)
 
 
 def annotate_celltype_scRNA(
