--- conflicted
+++ resolved
@@ -74,53 +74,10 @@
         api_key = "EMPTY"
     # Auto-detect source from model name if not specified
     if source is None:
-        if model[:7] == "claude-":
-            source = "Anthropic"
-        elif model[:4] == "gpt-":
-            source = "OpenAI"
-        elif model[:7] == "gemini-":
-            source = "Gemini"
-        elif base_url is not None:
-            source = "Custom"
-        elif model.startswith("accounts/fireworks/models/"):
-            source = "Fireworks"
-        elif "/" in model or any(
-            name in model.lower()
-            for name in [
-                "llama",
-                "qwen",
-                "gemma",
-                "phi",
-                "dolphin",
-                "orca",
-                "vicuna",
-            ]
-        ):
-            source = "Ollama"
-        elif model.startswith(
-            (
-                "us.anthropic.claude-",
-                "amazon.titan-",
-                "meta.llama-",
-                "mistral.",
-                "cohere.",
-                "ai21.",
-                "us.",
-            )
-        ):
-            source = "Bedrock"
-        elif model.startswith(("mistral-")):
-            source = "MISTRAL"
-        elif model.startswith(("solar-")):
-            source = "Upstage"
-        elif model.startswith(("grok-")):
-            source = "XAI"
+        env_source = os.getenv("LLM_SOURCE")
+        if env_source in ALLOWED_SOURCES:
+            source = env_source
         else:
-<<<<<<< HEAD
-            raise ValueError(
-                "Unable to determine model source. Please specify 'source' parameter."
-            )
-=======
             if model[:7] == "claude-":
                 source = "Anthropic"
             elif model[:7] == "gpt-oss":
@@ -156,7 +113,6 @@
                 source = "Bedrock"
             else:
                 raise ValueError("Unable to determine model source. Please specify 'source' parameter.")
->>>>>>> 415d2152
 
     # Create appropriate model based on source
     if source == "OpenAI":
