<<<<<<< HEAD
from biomni.agent.a1_hits import A1_HITS
from biomni.agent.a1 import A1
=======
from biomni.agent.a1 import A1  # noqa: F401
>>>>>>> 0fead65a
<|MERGE_RESOLUTION|>--- conflicted
+++ resolved
@@ -1,6 +1,2 @@
-<<<<<<< HEAD
 from biomni.agent.a1_hits import A1_HITS
-from biomni.agent.a1 import A1
-=======
-from biomni.agent.a1 import A1  # noqa: F401
->>>>>>> 0fead65a
+from biomni.agent.a1 import A1  # noqa: F401