#!/bin/bash

# Chainlit 서버 실행 스크립트
# 
# 연결 끊김 문제 해결 방법:
# 1. 하트비트 간격을 2초로 설정하여 chunk가 안 와도 매우 자주 연결 유지
# 2. 무조건 2초마다 update() 호출하여 HTTP/웹소켓 연결 유지
# 3. 최대 타임아웃을 60분(3600초)으로 증가
# 4. session_timeout을 2시간으로 증가
# 5. 5초 이상 대기 시에만 visible 메시지 표시
#
# 참고: 만약 리버스 프록시나 로드 밸런서를 사용하는 경우,
# 해당 서버의 타임아웃 설정도 확인해야 할 수 있습니다.
# Nginx 예시: proxy_read_timeout 7200;

# 환경 변수 설정 - 웹소켓 타임아웃 증가
export CHAINLIT_WS_TIMEOUT=7200
export CHAINLIT_REQUEST_TIMEOUT=7200

# Chainlit 서버 실행
SCRIPT_DIR="$(cd "$(dirname "${BASH_SOURCE[0]}")" && pwd)"
<<<<<<< HEAD

# HTTPS 모드 (마이크 사용을 위해 필요)
# 자체 서명 인증서 사용 - 브라우저에서 "안전하지 않음" 경고가 나타나면 "고급" -> "계속 진행" 클릭
chainlit run "${SCRIPT_DIR}/run.py" -h --host 0.0.0.0 --port 8001 \
    --ssl-cert "${SCRIPT_DIR}/ssl_cert.pem" \
    --ssl-key "${SCRIPT_DIR}/ssl_key.pem"

# HTTP 모드 (마이크 사용 불가, localhost에서만 마이크 작동)
# chainlit run "${SCRIPT_DIR}/run.py" -h --host 0.0.0.0 --port 8001
=======
chainlit run "${SCRIPT_DIR}/run.py" -h --host 0.0.0.0 --port 8004
>>>>>>> a4076a19
<|MERGE_RESOLUTION|>--- conflicted
+++ resolved
@@ -19,16 +19,13 @@
 
 # Chainlit 서버 실행
 SCRIPT_DIR="$(cd "$(dirname "${BASH_SOURCE[0]}")" && pwd)"
-<<<<<<< HEAD
 
 # HTTPS 모드 (마이크 사용을 위해 필요)
 # 자체 서명 인증서 사용 - 브라우저에서 "안전하지 않음" 경고가 나타나면 "고급" -> "계속 진행" 클릭
-chainlit run "${SCRIPT_DIR}/run.py" -h --host 0.0.0.0 --port 8001 \
-    --ssl-cert "${SCRIPT_DIR}/ssl_cert.pem" \
-    --ssl-key "${SCRIPT_DIR}/ssl_key.pem"
+# chainlit run "${SCRIPT_DIR}/run.py" -h --host 0.0.0.0 --port 8001 \
+#     --ssl-cert "${SCRIPT_DIR}/ssl_cert.pem" \
+#     --ssl-key "${SCRIPT_DIR}/ssl_key.pem"
 
 # HTTP 모드 (마이크 사용 불가, localhost에서만 마이크 작동)
 # chainlit run "${SCRIPT_DIR}/run.py" -h --host 0.0.0.0 --port 8001
-=======
-chainlit run "${SCRIPT_DIR}/run.py" -h --host 0.0.0.0 --port 8004
->>>>>>> a4076a19
+chainlit run "${SCRIPT_DIR}/run.py" -h --host 0.0.0.0 --port 8004