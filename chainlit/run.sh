--- conflicted
+++ resolved
@@ -1,8 +1,5 @@
 #!/bin/bash
 
-<<<<<<< HEAD
-chainlit run /workdir_efs/hklee/codes/Biomni_HITS/chainlit/run.py -w -h --host 0.0.0.0 --port 8004
-=======
 # Chainlit 서버 실행 스크립트
 # 
 # 연결 끊김 문제 해결 방법:
@@ -22,5 +19,4 @@
 
 # Chainlit 서버 실행
 SCRIPT_DIR="$(cd "$(dirname "${BASH_SOURCE[0]}")" && pwd)"
-chainlit run "${SCRIPT_DIR}/run.py" -h --host 0.0.0.0 --port 8001
->>>>>>> 460952c3
+chainlit run "${SCRIPT_DIR}/run.py" -h --host 0.0.0.0 --port 8001