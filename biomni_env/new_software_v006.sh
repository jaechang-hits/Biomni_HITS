# Biomni v0.0.6 - Incremental Software Installation
# Add any new packages/software introduced in version 0.0.6 below
pip install transformers sentencepiece langchain-google-genai langchain_ollama mcp
pip install lazyslide
pip install "git+https://github.com/YosefLab/popV.git@refs/pull/100/head"
<<<<<<< HEAD
pip install uv
sudo apt-get install git-lfs
git lfs install
=======
pip install pybiomart
pip install fair-esm
>>>>>>> ce1e3ad3
<|MERGE_RESOLUTION|>--- conflicted
+++ resolved
@@ -3,11 +3,7 @@
 pip install transformers sentencepiece langchain-google-genai langchain_ollama mcp
 pip install lazyslide
 pip install "git+https://github.com/YosefLab/popV.git@refs/pull/100/head"
-<<<<<<< HEAD
 pip install uv
 sudo apt-get install git-lfs
-git lfs install
-=======
-pip install pybiomart
-pip install fair-esm
->>>>>>> ce1e3ad3
+git lfs installpip install pybiomart
+pip install fair-esm